--- conflicted
+++ resolved
@@ -7,7 +7,6 @@
 import { render } from 'ink-testing-library';
 import { describe, it, expect, vi } from 'vitest';
 import { Footer } from './Footer.js';
-import { ProgressProvider } from '../contexts/ProgressContext.js';
 import * as useTerminalSize from '../hooks/useTerminalSize.js';
 import { tildeifyPath } from '@google/gemini-cli-core';
 import path from 'node:path';
@@ -85,11 +84,6 @@
 ) => {
   useTerminalSizeMock.mockReturnValue({ columns: width, rows: 24 });
   return render(
-<<<<<<< HEAD
-    <ProgressProvider>
-      <Footer {...props} />
-    </ProgressProvider>,
-=======
     <ConfigContext.Provider value={createMockConfig() as never}>
       <SettingsContext.Provider value={settings}>
         <VimModeProvider settings={settings}>
@@ -99,7 +93,6 @@
         </VimModeProvider>
       </SettingsContext.Provider>
     </ConfigContext.Provider>,
->>>>>>> 93694c6a
   );
 };
 
