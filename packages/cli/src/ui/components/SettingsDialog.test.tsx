--- conflicted
+++ resolved
@@ -342,11 +342,7 @@
 
       await wait();
 
-<<<<<<< HEAD
-      expect(lastFrame()).toContain('Folder Trust');
-=======
       expect(lastFrame()).toContain('● Use Model Router');
->>>>>>> 93694c6a
 
       unmount();
     });
