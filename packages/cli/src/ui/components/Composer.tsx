--- conflicted
+++ resolved
@@ -23,8 +23,6 @@
 import { useVimMode } from '../contexts/VimModeContext.js';
 import { useConfig } from '../contexts/ConfigContext.js';
 import { useSettings } from '../contexts/SettingsContext.js';
-import { useProgress } from '../contexts/ProgressContext.js';
-import { ProgressPanel } from './ProgressPanel.js';
 import { ApprovalMode } from '@google/gemini-cli-core';
 import { StreamingState } from '../types.js';
 import { ConfigInitDisplay } from '../components/ConfigInitDisplay.js';
@@ -58,13 +56,7 @@
   const isScreenReaderEnabled = useIsScreenReaderEnabled();
   const uiState = useUIState();
   const uiActions = useUIActions();
-<<<<<<< HEAD
-  const { vimEnabled, vimMode } = useVimMode();
-  const { primaryOperation, isProgressPanelExpanded, toggleProgressPanel } =
-    useProgress();
-=======
   const { vimEnabled } = useVimMode();
->>>>>>> 93694c6a
   const terminalWidth = process.stdout.columns;
   const isNarrow = isNarrowWidth(terminalWidth);
   const debugConsoleMaxHeight = Math.floor(Math.max(terminalWidth * 0.2, 5));
@@ -77,30 +69,6 @@
     [uiState.terminalWidth],
   );
 
-<<<<<<< HEAD
-  // Build footer props from context values
-  const footerProps: Omit<FooterProps, 'vimMode'> = {
-    model: config.getModel(),
-    targetDir: config.getTargetDir(),
-    debugMode: config.getDebugMode(),
-    branchName: uiState.branchName,
-    debugMessage: uiState.debugMessage,
-    corgiMode: uiState.corgiMode,
-    errorCount: uiState.errorCount,
-    showErrorDetails: uiState.showErrorDetails,
-    showMemoryUsage:
-      config.getDebugMode() || settings.merged.ui?.showMemoryUsage || false,
-    promptTokenCount: uiState.sessionStats.lastPromptTokenCount,
-    nightly: uiState.nightly,
-    isTrustedFolder: uiState.isTrustedFolder,
-    hideCWD: settings.merged.ui?.footer?.hideCWD || false,
-    hideSandboxStatus: settings.merged.ui?.footer?.hideSandboxStatus || false,
-    hideModelInfo: settings.merged.ui?.footer?.hideModelInfo || false,
-    sandboxConfig: config.getSandbox(),
-  };
-
-=======
->>>>>>> 93694c6a
   return (
     <Box flexDirection="column">
       {!uiState.embeddedShellFocused && (
@@ -212,22 +180,7 @@
         />
       )}
 
-<<<<<<< HEAD
-      {/* Progress Panel - shows when there are active operations */}
-      {primaryOperation && (
-        <ProgressPanel
-          isExpanded={isProgressPanelExpanded}
-          onToggle={toggleProgressPanel}
-          maxHeight={Math.floor(terminalWidth * 0.3)}
-        />
-      )}
-
-      {!settings.merged.ui?.hideFooter && (
-        <Footer {...footerProps} vimMode={vimEnabled ? vimMode : undefined} />
-      )}
-=======
       {!settings.merged.ui?.hideFooter && !isScreenReaderEnabled && <Footer />}
->>>>>>> 93694c6a
     </Box>
   );
 };