/**
 * @license
 * Copyright 2025 Google LLC
 * SPDX-License-Identifier: Apache-2.0
 */

<<<<<<< HEAD
import { Box, Text } from 'ink';
import { StreamingContext } from './contexts/StreamingContext.js';
import { ProgressProvider } from './contexts/ProgressContext.js';
import { Notifications } from './components/Notifications.js';
import { MainContent } from './components/MainContent.js';
import { DialogManager } from './components/DialogManager.js';
import { Composer } from './components/Composer.js';
=======
import { useIsScreenReaderEnabled } from 'ink';
>>>>>>> 93694c6a
import { useUIState } from './contexts/UIStateContext.js';
import { StreamingContext } from './contexts/StreamingContext.js';
import { QuittingDisplay } from './components/QuittingDisplay.js';
import { ScreenReaderAppLayout } from './layouts/ScreenReaderAppLayout.js';
import { DefaultAppLayout } from './layouts/DefaultAppLayout.js';

export const App = () => {
  const uiState = useUIState();
  const isScreenReaderEnabled = useIsScreenReaderEnabled();

  if (uiState.quittingMessages) {
    return <QuittingDisplay />;
  }

  return (
    <StreamingContext.Provider value={uiState.streamingState}>
<<<<<<< HEAD
      <ProgressProvider>
        <Box flexDirection="column" width="90%">
          <MainContent />

          <Box flexDirection="column" ref={uiState.mainControlsRef}>
            <Notifications />

            {uiState.dialogsVisible ? (
              <DialogManager addItem={uiState.historyManager.addItem} />
            ) : (
              <Composer />
            )}

            {uiState.dialogsVisible && uiState.ctrlCPressedOnce && (
              <Box marginTop={1}>
                <Text color={theme.status.warning}>
                  Press Ctrl+C again to exit.
                </Text>
              </Box>
            )}

            {uiState.dialogsVisible && uiState.ctrlDPressedOnce && (
              <Box marginTop={1}>
                <Text color={theme.status.warning}>
                  Press Ctrl+D again to exit.
                </Text>
              </Box>
            )}
          </Box>
        </Box>
      </ProgressProvider>
=======
      {isScreenReaderEnabled ? <ScreenReaderAppLayout /> : <DefaultAppLayout />}
>>>>>>> 93694c6a
    </StreamingContext.Provider>
  );
};<|MERGE_RESOLUTION|>--- conflicted
+++ resolved
@@ -4,17 +4,7 @@
  * SPDX-License-Identifier: Apache-2.0
  */
 
-<<<<<<< HEAD
-import { Box, Text } from 'ink';
-import { StreamingContext } from './contexts/StreamingContext.js';
-import { ProgressProvider } from './contexts/ProgressContext.js';
-import { Notifications } from './components/Notifications.js';
-import { MainContent } from './components/MainContent.js';
-import { DialogManager } from './components/DialogManager.js';
-import { Composer } from './components/Composer.js';
-=======
 import { useIsScreenReaderEnabled } from 'ink';
->>>>>>> 93694c6a
 import { useUIState } from './contexts/UIStateContext.js';
 import { StreamingContext } from './contexts/StreamingContext.js';
 import { QuittingDisplay } from './components/QuittingDisplay.js';
@@ -31,41 +21,7 @@
 
   return (
     <StreamingContext.Provider value={uiState.streamingState}>
-<<<<<<< HEAD
-      <ProgressProvider>
-        <Box flexDirection="column" width="90%">
-          <MainContent />
-
-          <Box flexDirection="column" ref={uiState.mainControlsRef}>
-            <Notifications />
-
-            {uiState.dialogsVisible ? (
-              <DialogManager addItem={uiState.historyManager.addItem} />
-            ) : (
-              <Composer />
-            )}
-
-            {uiState.dialogsVisible && uiState.ctrlCPressedOnce && (
-              <Box marginTop={1}>
-                <Text color={theme.status.warning}>
-                  Press Ctrl+C again to exit.
-                </Text>
-              </Box>
-            )}
-
-            {uiState.dialogsVisible && uiState.ctrlDPressedOnce && (
-              <Box marginTop={1}>
-                <Text color={theme.status.warning}>
-                  Press Ctrl+D again to exit.
-                </Text>
-              </Box>
-            )}
-          </Box>
-        </Box>
-      </ProgressProvider>
-=======
       {isScreenReaderEnabled ? <ScreenReaderAppLayout /> : <DefaultAppLayout />}
->>>>>>> 93694c6a
     </StreamingContext.Provider>
   );
 };