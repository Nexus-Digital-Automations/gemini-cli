--- conflicted
+++ resolved
@@ -4,16 +4,10 @@
  * SPDX-License-Identifier: Apache-2.0
  */
 
-import Ajv from 'ajv';
-import addFormats from 'ajv-formats';
-
+import AjvPkg from 'ajv';
+import * as addFormats from 'ajv-formats';
+// Ajv's ESM/CJS interop: use 'any' for compatibility as recommended by Ajv docs
 // eslint-disable-next-line @typescript-eslint/no-explicit-any
-<<<<<<< HEAD
-const ajValidator = new (Ajv as any)({
-  allowUnionTypes: true,
-  strict: false,
-});
-=======
 const AjvClass = (AjvPkg as any).default || AjvPkg;
 const ajValidator = new AjvClass(
   // See: https://ajv.js.org/options.html#strict-mode-options
@@ -27,9 +21,9 @@
     strictSchema: false,
   },
 );
->>>>>>> 93694c6a
 // eslint-disable-next-line @typescript-eslint/no-explicit-any
-(addFormats as any)(ajValidator);
+const addFormatsFunc = (addFormats as any).default || addFormats;
+addFormatsFunc(ajValidator);
 
 /**
  * Simple utility to validate objects against JSON Schemas
